<<<<<<< HEAD
use dashu::integer::UBig;

=======
>>>>>>> f9244a31
use schnorr_rs::{Signer, Verifier};
use sha2::Sha256;

/// Test Schnorr Identification Protocol
#[test]
fn test_schnorr_identification_protocol() {
    let rng = &mut rand::thread_rng();

    // setup parameters and identity
    let protocol = schnorr_rs::identification_protocol(
            "170635838606142236835668582024526088839118584923917947104881361096573663241835425726334688227245750988284470206339098086628427330905070264154820140913414479495481939755079707182465802484020944276739164978360438985178968038653749024959908959885446602817557541340750337331201115159158715982367397805202392369959",
            "85317919303071118417834291012263044419559292461958973552440680548286831620917712863167344113622875494142235103169549043314213665452535132077410070456707239747740969877539853591232901242010472138369582489180219492589484019326874512479954479942723301408778770670375168665600557579579357991183698902601196184979",
            "144213202463066458950689095305115948799436864106778035179311009761777898846700415257265179855055640783875383274707858827879036088093691306491953244054442062637113833957623609837630797581860524549453053884680615629934658560796659252072641537163117203253862736053101508959059343335640009185013786003173143740486",
        )
        .unwrap();

    let signature_scheme = schnorr_rs::signature_scheme::<Sha256>(
        "170635838606142236835668582024526088839118584923917947104881361096573663241835425726334688227245750988284470206339098086628427330905070264154820140913414479495481939755079707182465802484020944276739164978360438985178968038653749024959908959885446602817557541340750337331201115159158715982367397805202392369959",
        "85317919303071118417834291012263044419559292461958973552440680548286831620917712863167344113622875494142235103169549043314213665452535132077410070456707239747740969877539853591232901242010472138369582489180219492589484019326874512479954479942723301408778770670375168665600557579579357991183698902601196184979",
        "144213202463066458950689095305115948799436864106778035179311009761777898846700415257265179855055640783875383274707858827879036088093691306491953244054442062637113833957623609837630797581860524549453053884680615629934658560796659252072641537163117203253862736053101508959059343335640009185013786003173143740486",
    )
    .unwrap();
    let (signing_key, public_key) = signature_scheme.generate_key(rng);
    let signer = Signer {
        scheme: &signature_scheme,
        key: &signing_key,
        pub_key: &public_key,
    };
    let verifier = Verifier {
        scheme: &signature_scheme,
        key: &public_key,
    };

<<<<<<< HEAD
    let i = UBig::from(123u32);
=======
    let i = protocol.random_identity(rng);
>>>>>>> f9244a31

    // user interacts with issuer to get a certificate
    let (iss_secret, iss_params) = protocol.issue_params(rng, i.clone());
    let cert = protocol.issue_certificate(rng, &signer, iss_params);

    // user presents the certificate to the verifier
    let (ver_secret, ver_req) = protocol.verification_request(rng, cert);
    // verifier challenges the user's knowledge of the secret
    let challenge = protocol
        .verification_challenge(rng, &verifier, ver_req.clone())
        .unwrap();
    // user responds to the challenge
    let ver_res = protocol.verification_response(challenge.clone(), iss_secret, ver_secret);
    // verifier verifies the response
    assert!(protocol.verification(ver_req, challenge, ver_res));
}

/// Test Schnorr Identification Protocol based on elliptic curve cryptography
#[test]
fn test_schnorr_identification_protocol_ec() {
    let rng = &mut rand::thread_rng();

    // setup parameters and identity
    let protocol = schnorr_rs::identification_protocol_p256();
    let signature_scheme = schnorr_rs::signature_scheme_p256::<Sha256>();
    let (signing_key, public_key) = signature_scheme.generate_key(rng);
    let signer = Signer {
        scheme: &signature_scheme,
        key: &signing_key,
        pub_key: &public_key,
    };
    let verifier = Verifier {
        scheme: &signature_scheme,
        key: &public_key,
    };

    let i = protocol.random_identity(rng);

    // user interacts with issuer to get a certificate
    let (iss_secret, iss_params) = protocol.issue_params(rng, i.clone());
    let cert = protocol.issue_certificate(rng, &signer, iss_params);

    // user presents the certificate to the verifier
    let (ver_secret, ver_req) = protocol.verification_request(rng, cert);
    // verifier challenges the user's knowledge of the secret
    let challenge = protocol
        .verification_challenge(rng, &verifier, ver_req.clone())
        .unwrap();
    // user responds to the challenge
    let ver_res = protocol.verification_response(challenge.clone(), iss_secret, ver_secret);
    // verifier verifies the response
    assert!(protocol.verification(ver_req, challenge, ver_res));
}

#[test]
fn test_signature_scheme() {
    let scheme = schnorr_rs::signature_scheme::<Sha256>(
        "170635838606142236835668582024526088839118584923917947104881361096573663241835425726334688227245750988284470206339098086628427330905070264154820140913414479495481939755079707182465802484020944276739164978360438985178968038653749024959908959885446602817557541340750337331201115159158715982367397805202392369959",
        "85317919303071118417834291012263044419559292461958973552440680548286831620917712863167344113622875494142235103169549043314213665452535132077410070456707239747740969877539853591232901242010472138369582489180219492589484019326874512479954479942723301408778770670375168665600557579579357991183698902601196184979",
        "144213202463066458950689095305115948799436864106778035179311009761777898846700415257265179855055640783875383274707858827879036088093691306491953244054442062637113833957623609837630797581860524549453053884680615629934658560796659252072641537163117203253862736053101508959059343335640009185013786003173143740486",
    )
    .unwrap();
    let rng = &mut rand::thread_rng();

    let (key, public_key) = scheme.generate_key(rng);
    let message = "hello world".as_bytes();
    let signature = scheme.sign(rng, &key, &public_key, message);
    assert!(scheme.verify(&public_key, message, &signature));
}

#[test]
fn test_signature_scheme_ec() {
    let scheme = schnorr_rs::signature_scheme_p256::<Sha256>();

    let rng = &mut rand::thread_rng();

    let (key, public_key) = scheme.generate_key(rng);
    let message = "hello world".as_bytes();
    let signature = scheme.sign(rng, &key, &public_key, message);
    assert!(scheme.verify(&public_key, message, &signature));
}<|MERGE_RESOLUTION|>--- conflicted
+++ resolved
@@ -1,8 +1,3 @@
-<<<<<<< HEAD
-use dashu::integer::UBig;
-
-=======
->>>>>>> f9244a31
 use schnorr_rs::{Signer, Verifier};
 use sha2::Sha256;
 
@@ -36,11 +31,7 @@
         key: &public_key,
     };
 
-<<<<<<< HEAD
-    let i = UBig::from(123u32);
-=======
     let i = protocol.random_identity(rng);
->>>>>>> f9244a31
 
     // user interacts with issuer to get a certificate
     let (iss_secret, iss_params) = protocol.issue_params(rng, i.clone());
